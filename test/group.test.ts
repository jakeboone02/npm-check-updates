--- conflicted
+++ resolved
@@ -1,26 +1,16 @@
-import fs from 'fs/promises'
-import os from 'os'
-import path from 'path'
+import fs from 'node:fs/promises'
+import os from 'node:os'
+import path from 'node:path'
+import { fileURLToPath } from 'node:url'
 import spawn from 'spawn-please'
-<<<<<<< HEAD
-import { fileURLToPath } from 'url'
 import { GroupFunction } from '../src/types/GroupFunction.js'
 import chaiSetup from './helpers/chaiSetup.js'
-import stubNpmView from './helpers/stubNpmView.js'
+import stubVersions from './helpers/stubVersions.js'
 
 chaiSetup()
 
 const __dirname = path.dirname(fileURLToPath(import.meta.url))
-const bin = path.join(__dirname, '../build/src/bin/cli.js')
-=======
-import { GroupFunction } from '../src/types/GroupFunction'
-import chaiSetup from './helpers/chaiSetup'
-import stubVersions from './helpers/stubVersions'
-
-chaiSetup()
-
-const bin = path.join(__dirname, '../build/cli.js')
->>>>>>> 4a9a34f1
+const bin = path.join(__dirname, '../build/src/cli.js')
 
 /**
  * Sets up and tears down the temporary directories required to run each test
@@ -30,22 +20,11 @@
   groupFn: GroupFunction,
   expectedOutput: string,
 ): Promise<void> {
-<<<<<<< HEAD
-  const stub = stubNpmView({
+  const stub = stubVersions({
     'ncu-test-v2': '2.0.0',
     'ncu-test-tag': '1.1.0',
     'ncu-test-return-version': '2.0.0',
   })
-=======
-  const stub = stubVersions(
-    {
-      'ncu-test-v2': '2.0.0',
-      'ncu-test-tag': '1.1.0',
-      'ncu-test-return-version': '2.0.0',
-    },
-    { spawn: true },
-  )
->>>>>>> 4a9a34f1
 
   // use dynamic import for ESM module
   const { default: stripAnsi } = await import('strip-ansi')
