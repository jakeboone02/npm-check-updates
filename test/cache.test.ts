import { expect } from 'chai'
import fs from 'fs/promises'
<<<<<<< HEAD
import { rimraf } from 'rimraf'
import ncu from '../src/index.js'
import { CACHE_DELIMITER, resolvedDefaultCacheFile } from '../src/lib/cache.js'
import { CacheData } from '../src/types/Cacher.js'
import chaiSetup from './helpers/chaiSetup.js'
import stubNpmView from './helpers/stubNpmView.js'
=======
import ncu from '../src/'
import { CACHE_DELIMITER, resolvedDefaultCacheFile } from '../src/lib/cache'
import { CacheData } from '../src/types/Cacher'
import chaiSetup from './helpers/chaiSetup'
import stubNpmView from './helpers/stubNpmView'
>>>>>>> 3e2f4324

chaiSetup()

describe('cache', () => {
  it('cache latest versions', async () => {
    const stub = stubNpmView({
      'ncu-test-v2': '2.0.0',
      'ncu-test-tag': '1.1.0',
      'ncu-test-alpha': '1.0.0',
    })
    try {
      const packageData = {
        dependencies: {
          'ncu-test-v2': '^1.0.0',
          'ncu-test-tag': '1.0.0',
          'ncu-test-alpha': '1.0.0',
        },
      }

      await ncu({ packageData, cache: true })

      const cacheData: CacheData = await fs.readFile(resolvedDefaultCacheFile, 'utf-8').then(JSON.parse)

      expect(cacheData.timestamp).lessThanOrEqual(Date.now())
      expect(cacheData.packages).deep.eq({
        [`ncu-test-v2${CACHE_DELIMITER}latest`]: '2.0.0',
        [`ncu-test-tag${CACHE_DELIMITER}latest`]: '1.1.0',
        [`ncu-test-alpha${CACHE_DELIMITER}latest`]: '1.0.0',
      })
    } finally {
      await fs.rm(resolvedDefaultCacheFile, { recursive: true, force: true })
      stub.restore()
    }
  })

  it('use different cache key for different target', async () => {
    const stub = stubNpmView(options =>
      options.target === 'latest'
        ? {
            'ncu-test-v2': '2.0.0',
            'ncu-test-tag': '1.1.0',
            'ncu-test-alpha': '1.0.0',
          }
        : options.target === 'greatest'
          ? {
              'ncu-test-v2': '2.0.0',
              'ncu-test-tag': '1.2.0-dev.0',
              'ncu-test-alpha': '2.0.0-alpha.2',
            }
          : null,
    )
    try {
      const packageData = {
        dependencies: {
          'ncu-test-v2': '^1.0.0',
          'ncu-test-tag': '1.0.0',
          'ncu-test-alpha': '1.0.0',
        },
      }

      // first run caches latest
      await ncu({ packageData, cache: true })

      const cacheData1: CacheData = await fs.readFile(resolvedDefaultCacheFile, 'utf-8').then(JSON.parse)

      expect(cacheData1.packages).deep.eq({
        [`ncu-test-v2${CACHE_DELIMITER}latest`]: '2.0.0',
        [`ncu-test-tag${CACHE_DELIMITER}latest`]: '1.1.0',
        [`ncu-test-alpha${CACHE_DELIMITER}latest`]: '1.0.0',
      })

      // second run has a different target so should not use the cache
      const result2 = await ncu({ packageData, cache: true, target: 'greatest' })
      expect(result2).deep.eq({
        'ncu-test-v2': '^2.0.0',
        'ncu-test-tag': '1.2.0-dev.0',
        'ncu-test-alpha': '2.0.0-alpha.2',
      })

      const cacheData2: CacheData = await fs.readFile(resolvedDefaultCacheFile, 'utf-8').then(JSON.parse)

      expect(cacheData2.packages).deep.eq({
        [`ncu-test-v2${CACHE_DELIMITER}latest`]: '2.0.0',
        [`ncu-test-tag${CACHE_DELIMITER}latest`]: '1.1.0',
        [`ncu-test-alpha${CACHE_DELIMITER}latest`]: '1.0.0',
        [`ncu-test-v2${CACHE_DELIMITER}greatest`]: '2.0.0',
        [`ncu-test-tag${CACHE_DELIMITER}greatest`]: '1.2.0-dev.0',
        [`ncu-test-alpha${CACHE_DELIMITER}greatest`]: '2.0.0-alpha.2',
      })
    } finally {
      await fs.rm(resolvedDefaultCacheFile, { recursive: true, force: true })
      stub.restore()
    }
  })

  it('clears the cache file', async () => {
    const stub = stubNpmView('99.9.9')
    const packageData = {
      dependencies: {
        'ncu-test-v2': '^1.0.0',
        'ncu-test-tag': '1.0.0',
        'ncu-test-alpha': '1.0.0',
      },
    }

    await ncu({ packageData, cache: true })

    await ncu({ packageData, cacheClear: true })
    let noCacheFile = false
    try {
      await fs.stat(resolvedDefaultCacheFile)
    } catch (error) {
      noCacheFile = true
    }
    expect(noCacheFile).eq(true)
    stub.restore()
  })
})<|MERGE_RESOLUTION|>--- conflicted
+++ resolved
@@ -1,19 +1,10 @@
 import { expect } from 'chai'
 import fs from 'fs/promises'
-<<<<<<< HEAD
-import { rimraf } from 'rimraf'
 import ncu from '../src/index.js'
 import { CACHE_DELIMITER, resolvedDefaultCacheFile } from '../src/lib/cache.js'
 import { CacheData } from '../src/types/Cacher.js'
 import chaiSetup from './helpers/chaiSetup.js'
 import stubNpmView from './helpers/stubNpmView.js'
-=======
-import ncu from '../src/'
-import { CACHE_DELIMITER, resolvedDefaultCacheFile } from '../src/lib/cache'
-import { CacheData } from '../src/types/Cacher'
-import chaiSetup from './helpers/chaiSetup'
-import stubNpmView from './helpers/stubNpmView'
->>>>>>> 3e2f4324
 
 chaiSetup()
 
