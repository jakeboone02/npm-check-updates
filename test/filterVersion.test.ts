import path from 'path'
import spawn from 'spawn-please'
<<<<<<< HEAD
import { fileURLToPath } from 'url'
import ncu from '../src/index.js'
import chaiSetup from './helpers/chaiSetup.js'
import stubNpmView from './helpers/stubNpmView.js'

chaiSetup()

const __dirname = path.dirname(fileURLToPath(import.meta.url))
const bin = path.join(__dirname, '../build/src/bin/cli.js')
=======
import ncu from '../src'
import chaiSetup from './helpers/chaiSetup'
import stubVersions from './helpers/stubVersions'

chaiSetup()

const bin = path.join(__dirname, '../build/cli.js')
>>>>>>> 4a9a34f1

describe('filterVersion', () => {
  describe('module', () => {
    let stub: { restore: () => void }
    before(() => {
      stub = stubVersions({
        'ncu-test-v2': '2.0.0',
        'ncu-test-return-version': '2.0.0',
      })
    })
    after(() => {
      stub.restore()
    })

    it('filter by package version with string', async () => {
      const pkg = {
        dependencies: {
          'ncu-test-v2': '1.0.0',
          'ncu-test-return-version': '1.0.1',
        },
      }

      const upgraded = await ncu({
        packageData: pkg,
        filterVersion: '1.0.0',
      })

      upgraded!.should.have.property('ncu-test-v2')
      upgraded!.should.not.have.property('ncu-test-return-version')

      stub.restore()
    })

    it('filter by package version with space-delimited list of strings', async () => {
      const pkg = {
        dependencies: {
          'ncu-test-v2': '1.0.0',
          'ncu-test-return-version': '1.0.1',
          'fp-and-or': '0.1.0',
        },
      }

      const upgraded = await ncu({
        packageData: pkg,
        filterVersion: '1.0.0 0.1.0',
      })

      upgraded!.should.have.property('ncu-test-v2')
      upgraded!.should.not.have.property('ncu-test-return-version')
      upgraded!.should.have.property('fp-and-or')
    })

    it('filter by package version with comma-delimited list of strings', async () => {
      const pkg = {
        dependencies: {
          'ncu-test-v2': '1.0.0',
          'ncu-test-return-version': '1.0.1',
          'fp-and-or': '0.1.0',
        },
      }

      const upgraded = await ncu({
        packageData: pkg,
        filterVersion: '1.0.0,0.1.0',
      })

      upgraded!.should.have.property('ncu-test-v2')
      upgraded!.should.not.have.property('ncu-test-return-version')
      upgraded!.should.have.property('fp-and-or')
    })

    it('filter by package version with RegExp', async () => {
      const pkg = {
        dependencies: {
          'ncu-test-v2': '1.0.0',
          'ncu-test-return-version': '1.0.1',
          'fp-and-or': '0.1.0',
        },
      }

      const upgraded = await ncu({
        packageData: pkg,
        filterVersion: /^1/,
      })

      upgraded!.should.have.property('ncu-test-v2')
      upgraded!.should.have.property('ncu-test-return-version')
      upgraded!.should.not.have.property('fp-and-or')
    })

    it('filter by package version with RegExp string', async () => {
      const pkg = {
        dependencies: {
          'ncu-test-v2': '1.0.0',
          'ncu-test-return-version': '1.0.1',
          'fp-and-or': '0.1.0',
        },
      }

      const upgraded = await ncu({
        packageData: pkg,
        filterVersion: '/^1/',
      })

      upgraded!.should.have.property('ncu-test-v2')
      upgraded!.should.have.property('ncu-test-return-version')
      upgraded!.should.not.have.property('fp-and-or')
    })
  })

  describe('cli', () => {
    it('allow multiple --filterVersion options', async () => {
<<<<<<< HEAD
      const stub = stubNpmView('99.9.9')
=======
      const stub = stubVersions('99.9.9', { spawn: true })
>>>>>>> 4a9a34f1
      const pkgData = {
        dependencies: {
          'ncu-test-v2': '1.0.0',
          'ncu-test-10': '1.0.9',
        },
      }

      const { stdout } = await spawn(
        'node',
        [bin, '--jsonUpgraded', '--verbose', '--stdin', '--filterVersion', '1.0.0', '--filterVersion', '1.0.9'],
        { stdin: JSON.stringify(pkgData) },
      )
      const upgraded = JSON.parse(stdout)
      upgraded.should.have.property('ncu-test-v2')
      upgraded.should.have.property('ncu-test-10')
      stub.restore()
    })
  })
})

describe('rejectVersion', () => {
  describe('cli', () => {
    it('allow multiple --rejectVersion options', async () => {
<<<<<<< HEAD
      const stub = stubNpmView('99.9.9')
=======
      const stub = stubVersions('99.9.9', { spawn: true })
>>>>>>> 4a9a34f1
      const pkgData = {
        dependencies: {
          'ncu-test-v2': '1.0.0',
          'ncu-test-10': '1.0.9',
        },
      }

      const { stdout } = await spawn(
        'node',
        [bin, '--jsonUpgraded', '--verbose', '--stdin', '--rejectVersion', '1.0.0', '--rejectVersion', '1.0.9'],
        { stdin: JSON.stringify(pkgData) },
      )
      const upgraded = JSON.parse(stdout)
      upgraded.should.not.have.property('ncu-test-v2')
      upgraded.should.not.have.property('ncu-test-10')
      stub.restore()
    })
  })
})<|MERGE_RESOLUTION|>--- conflicted
+++ resolved
@@ -1,24 +1,14 @@
-import path from 'path'
+import path from 'node:path'
+import { fileURLToPath } from 'node:url'
 import spawn from 'spawn-please'
-<<<<<<< HEAD
-import { fileURLToPath } from 'url'
 import ncu from '../src/index.js'
 import chaiSetup from './helpers/chaiSetup.js'
-import stubNpmView from './helpers/stubNpmView.js'
+import stubVersions from './helpers/stubVersions.js'
 
 chaiSetup()
 
 const __dirname = path.dirname(fileURLToPath(import.meta.url))
-const bin = path.join(__dirname, '../build/src/bin/cli.js')
-=======
-import ncu from '../src'
-import chaiSetup from './helpers/chaiSetup'
-import stubVersions from './helpers/stubVersions'
-
-chaiSetup()
-
-const bin = path.join(__dirname, '../build/cli.js')
->>>>>>> 4a9a34f1
+const bin = path.join(__dirname, '../build/src/cli.js')
 
 describe('filterVersion', () => {
   describe('module', () => {
@@ -131,11 +121,7 @@
 
   describe('cli', () => {
     it('allow multiple --filterVersion options', async () => {
-<<<<<<< HEAD
-      const stub = stubNpmView('99.9.9')
-=======
-      const stub = stubVersions('99.9.9', { spawn: true })
->>>>>>> 4a9a34f1
+      const stub = stubVersions('99.9.9')
       const pkgData = {
         dependencies: {
           'ncu-test-v2': '1.0.0',
@@ -159,11 +145,7 @@
 describe('rejectVersion', () => {
   describe('cli', () => {
     it('allow multiple --rejectVersion options', async () => {
-<<<<<<< HEAD
-      const stub = stubNpmView('99.9.9')
-=======
-      const stub = stubVersions('99.9.9', { spawn: true })
->>>>>>> 4a9a34f1
+      const stub = stubVersions('99.9.9')
       const pkgData = {
         dependencies: {
           'ncu-test-v2': '1.0.0',
