--- conflicted
+++ resolved
@@ -27,13 +27,8 @@
   })
 
   it('completes successfully with timeout', async () => {
-<<<<<<< HEAD
     const stub = stubNpmView('99.9.9')
-    await spawn('node', [bin, '--timeout', '100000'], '{ "dependencies": { "express": "1" } }')
-=======
-    const stub = stubNpmView('99.9.9', { spawn: true })
     await spawn('node', [bin, '--timeout', '100000'], { stdin: '{ "dependencies": { "express": "1" } }' })
->>>>>>> 3e2f4324
     stub.restore()
   })
 })