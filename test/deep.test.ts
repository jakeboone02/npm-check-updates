--- conflicted
+++ resolved
@@ -1,29 +1,18 @@
 import { expect } from 'chai'
-import fs from 'fs/promises'
-import os from 'os'
-import path from 'path'
+import fs from 'node:fs/promises'
+import os from 'node:os'
+import path from 'node:path'
+import { fileURLToPath } from 'node:url'
 import spawn from 'spawn-please'
-<<<<<<< HEAD
-import { fileURLToPath } from 'url'
 import ncu from '../src/index.js'
 import mergeOptions from '../src/lib/mergeOptions.js'
 import chaiSetup from './helpers/chaiSetup.js'
-import stubNpmView from './helpers/stubNpmView.js'
+import stubVersions from './helpers/stubVersions.js'
 
 chaiSetup()
 
 const __dirname = path.dirname(fileURLToPath(import.meta.url))
-const bin = path.join(__dirname, '../build/src/bin/cli.js')
-=======
-import ncu from '../src/'
-import mergeOptions from '../src/lib/mergeOptions'
-import chaiSetup from './helpers/chaiSetup'
-import stubVersions from './helpers/stubVersions'
-
-chaiSetup()
-
-const bin = path.join(__dirname, '../build/cli.js')
->>>>>>> 4a9a34f1
+const bin = path.join(__dirname, '../build/src/cli.js')
 
 /** Creates a temp directory with nested package files for --deep testing. Returns the temp directory name (should be removed by caller).
  *
@@ -60,11 +49,7 @@
   this.timeout(60000)
 
   let stub: { restore: () => void }
-<<<<<<< HEAD
-  before(() => (stub = stubNpmView('99.9.9')))
-=======
-  before(() => (stub = stubVersions('99.9.9', { spawn: true })))
->>>>>>> 4a9a34f1
+  before(() => (stub = stubVersions('99.9.9')))
   after(() => stub.restore())
 
   it('do not allow --packageFile and --deep together', async () => {
@@ -144,11 +129,7 @@
   this.timeout(60000)
 
   let stub: { restore: () => void }
-<<<<<<< HEAD
-  before(() => (stub = stubNpmView('99.9.9')))
-=======
-  before(() => (stub = stubVersions('99.9.9', { spawn: true })))
->>>>>>> 4a9a34f1
+  before(() => (stub = stubVersions('99.9.9')))
   after(() => stub.restore())
 
   it('use ncurc of nested packages', async () => {
