//
// Dependencies
//

'use strict'

const fs = require('fs')
const path = require('path')
const { promisify } = require('util')
const cint = require('cint')
const findUp = require('find-up')
const _ = require('lodash')
const getstdin = require('get-stdin')
const chalk = require('chalk')
const { rcFile } = require('rc-config-loader')
const jph = require('json-parse-helpfulerror')
const vm = require('./versionmanager')
const packageManagers = require('./package-managers')
const { print, printJson, printUpgrades } = require('./logging')

// maps package managers to package file names
const packageFileNames = {
  npm: 'package.json',
  yarn: 'package.json',
}

// time to wait for stdin before printing a warning
const stdinWarningTime = 5000
const stdinWarningMessage = `Hmmmmm... this is taking a long time. Your console is telling me to wait for input \non stdin, but maybe that is not what you want.\nTry ${chalk.cyan('winpty ncu.cmd')}, or specify a package file explicitly with ${chalk.cyan('--packageFile package.json')}. \nSee https://github.com/raineorshine/npm-check-updates/issues/136#issuecomment-155721102`

//
// Helper functions
//

function programError(options, message) {
  if (options.cli) {
    print(options, message, null, 'error')
    process.exit(1)
  }
  else {
    throw new Error(message)
  }
}

/**
 * Gets the name of the package file based on --packageFile or --packageManager.
 */
function getPackageFileName(options) {
  return options.packageFile ? options.packageFile :
<<<<<<< HEAD
    packageFileNames[options.packageManager]
}

function createDependencyTable() {
  return new Table({
    colAligns: ['left', 'right', 'right', 'right'],
    chars: {
      top: '',
      'top-mid': '',
      'top-left': '',
      'top-right': '',
      bottom: '',
      'bottom-mid': '',
      'bottom-left': '',
      'bottom-right': '',
      left: '',
      'left-mid': '',
      mid: '',
      'mid-mid': '',
      right: '',
      'right-mid': '',
      middle: ''
    }
  })
}

/**
 * @param args
 * @param args.from
 * @param args.to
 * @param args.owner
 * @returns
 */
function toDependencyTable(args) {
  const table = createDependencyTable()
  const rows = Object.keys(args.to).map(dep => {
    const from = args.from[dep] || ''
    const to = versionUtil.colorizeDiff(args.from[dep], args.to[dep] || '')
    const owner = args.owner && args.owner[dep] ? '*owner changed*' : ''
    return [dep, from, '→', to, owner]
  })
  rows.forEach(row => table.push(row)) // eslint-disable-line fp/no-mutating-methods
  return table
=======
    packageFileNames[options.packageManager] || packageFileNames.npm
>>>>>>> 6b552740
}

const readPackageFile = _.partialRight(promisify(fs.readFile), 'utf8')
const writePackageFile = promisify(fs.writeFile)

//
// Main functions
//

function analyzeGlobalPackages(options) {

  print(options, 'Getting installed packages...', 'verbose')

  return vm.getInstalledPackages({
    cwd: options.cwd,
    filter: options.filter,
    global: options.global,
    packageManager: options.packageManager,
    prefix: options.prefix,
    reject: options.reject
  })
    .then(globalPackages => {
      print(options, 'globalPackages', 'silly')
      print(options, globalPackages, 'silly')
      print(options, '', 'silly')
      print(options, `Fetching ${options.target} versions...`, 'verbose')

      return vm.upgradePackageDefinitions(globalPackages, options)
        .then(([upgraded, latest]) => {
          print(options, latest, 'silly')

          const upgradedPackageNames = Object.keys(upgraded)
          printUpgrades(options, {
            current: globalPackages,
            upgraded,
            latest,
            // since an interactive upgrade of globals is not available, the numUpgraded is always all
            numUpgraded: upgradedPackageNames.length,
            total: upgradedPackageNames.length
          })

          const instruction = upgraded
            ? upgradedPackageNames.map(pkg => pkg + '@' + upgraded[pkg]).join(' ')
            : '[package]'

          if (options.json) {
            // since global packages do not have a package.json, return the upgraded deps directly (no version range replacements)
            printJson(options, upgraded)
          }
          else if (instruction.length) {
            const upgradeCmd = options.packageManager === 'yarn' ? 'yarn global upgrade' : 'npm -g install'

            print(options, '\n' + chalk.cyan('ncu') + ' itself cannot upgrade global packages. Run the following to upgrade all global packages: \n\n' + chalk.cyan(`${upgradeCmd} ` + instruction) + '\n')
          }
        })
    })
}

function analyzeProjectDependencies(options, pkgData, pkgFile) {

  let pkg

  try {
    if (!pkgData) {
      throw new Error('pkgData: ' + pkgData)
    }
    else {
      pkg = jph.parse(pkgData)
    }
  }
  catch (e) {
    programError(options, chalk.red(`Invalid package file${pkgFile ? `: ${pkgFile}` : ' from stdin'}. Error details:\n${e.message}`))
  }

  const current = vm.getCurrentDependencies(pkg, options)

  print(options, `Fetching ${options.target} versions...`, 'verbose')

  if (options.enginesNode) {
    options.enginesNode = _.get(pkg, 'engines.node')
  }

  print(options, '\nOptions (partial):', 'verbose')
  print(options, {
    registry: options.registry ? options.registry : null,
    pre: options.pre,
    packageManager: options.packageManager,
    json: options.json,
    enginesNode: options.enginesNode
  }, 'verbose')

  return vm.upgradePackageDefinitions(current, options).then(async ([upgraded, latest]) => {

    print(options, '\nFetched:', 'verbose')
    print(options, latest, 'verbose')

    print(options, '\nUpgraded:', 'verbose')
    print(options, upgraded, 'verbose')

    const { newPkgData, selectedNewDependencies } = await vm.upgradePackageData(pkgData, current, upgraded, latest, options)

    const output = options.jsonAll ? jph.parse(newPkgData) :
      options.jsonDeps ?
        _.pick(jph.parse(newPkgData), 'dependencies', 'devDependencies', 'optionalDependencies') :
        selectedNewDependencies

    // will be overwritten with the result of writePackageFile so that the return promise waits for the package file to be written
    let writePromise = Promise.resolve()

    // split the deps into satisfied and unsatisfied to display in two separate tables
    const deps = Object.keys(selectedNewDependencies)
    const satisfied = cint.toObject(deps, dep => ({
      [dep]: vm.isSatisfied(latest[dep], current[dep])
    }))

    const isSatisfied = _.propertyOf(satisfied)
    const filteredUpgraded = options.minimal ? cint.filterObject(selectedNewDependencies, dep => !isSatisfied(dep)) : selectedNewDependencies
    const numUpgraded = Object.keys(filteredUpgraded).length

    let owners = {}
    if (options.ownerChanged) {
      owners = await vm.getOwnerPerDependency(current, filteredUpgraded, options)
    }

    // print
    if (options.json) {
      // use the selectedNewDependencies dependencies data to generate new package data
      // INVARIANT: we don't need try-catch here because pkgData has already been parsed as valid JSON, and vm.upgradePackageData simply does a find-and-replace on that
      printJson(options, output)
    }
    else {
      printUpgrades(options, {
        current,
        upgraded: filteredUpgraded,
        latest,
        numUpgraded,
        total: Object.keys(upgraded).length,
        owners
      })
    }

    if (numUpgraded > 0) {

      // if there is a package file, write the new package data
      // otherwise, suggest ncu -u
      if (pkgFile) {
        if (options.upgrade) {
          writePromise = writePackageFile(pkgFile, newPkgData)
            .then(() => {
              print(options, `\nRun ${chalk.cyan('npm install')} to install new versions.\n`)
            })
        }
        else {
          print(options, `\nRun ${chalk.cyan('ncu -u')} to upgrade ${getPackageFileName(options)}`)
        }
      }

      // if errorLevel is 2, exit with error code
      if (options.errorLevel === 2) {
        writePromise.then(() => {
          programError(options, '\nDependencies not up-to-date')
        })
      }
    }

    return writePromise.then(() => output)
  })
}

<<<<<<< HEAD
/**
 * @param options - Options from the configuration
 * @param args - The arguments passed to the function.
 * @param args.current - The current packages.
 * @param args.upgraded - The packages that should be upgraded.
 * @param args.numUpgraded - The number of upgraded packages
 * @param args.total - The total number of all possible upgrades
 * @param args.owners - Boolean flag per dependency which announces if package owner changed.
 */
function printUpgrades(options, { current, upgraded, numUpgraded, total, owners }) {
  print(options, '')

  // print everything is up-to-date
  const smiley = chalk.green.bold(':)')
  if (numUpgraded === 0 && total === 0) {
    if (Object.keys(current).length === 0) {
      print(options, 'No dependencies.')
    }
    else if (options.global) {
      print(options, `All global packages are up-to-date ${smiley}`)
    }
    else {
      print(options, `All dependencies match the ${vm.getVersionTarget(options)} package versions ${smiley}`)
    }
  }
  else if (numUpgraded === 0 && total > 0) {
    print(options, `All dependencies match the desired package versions ${smiley}`)
  }

  // print table
  if (numUpgraded > 0) {
    const table = toDependencyTable({
      from: current,
      to: upgraded,
      owners
    })
    print(options, table.toString())
  }
}

=======
>>>>>>> 6b552740
//
// Program
//

/** Initializes and consolidates options from the cli. */
function initOptions(options) {

  const json = Object.keys(options)
    .filter(option => option.startsWith('json'))
    .some(_.propertyOf(options))

  // prevent combination of --target, --greatest, or --newest
  if (options.target && options.greatest) {
    programError(options, chalk.red('Cannot specify both --target and --greatest. --greatest is an alias for "--target greatest".'))
  }
  else if (options.target && options.newest) {
    programError(options, chalk.red('Cannot specify both --target and --newest. --newest is an alias for "--target newest".'))
  }
  else if (options.greatest && options.newest) {
    programError(options, chalk.red('Cannot specify both --greatest and --newest. --greatest is an alias for "--target greatest" and --newest is an alias for "--target newest".'))
  }

  return {
    ...options,
    concurrency: options.concurrency || 8,
    errorLevel: options.errorLevel != null ? options.errorLevel : 1,
    filter: options.args.join(' ') || options.filter,
    // add shortcut for any keys that start with 'json'
    json,
    // convert silent option to loglevel silent
    loglevel: options.silent ? 'silent' : options.loglevel || 'warn',
    minimal: options.minimal === undefined ? false : options.minimal,
    // default to 0, except when newest or greatest are set
    pre: options.pre != null ? Boolean(Number(options.pre)) : options.newest || options.greatest,
    target: options.newest ? 'newest'
    : options.greatest ? 'greatest'
    : options.target || options.semverLevel || 'latest',
    // imply upgrade in interactive mode when json is not specified as the output
    upgrade: options.interactive && options.upgrade === undefined ? !json : options.upgrade
  }
}

/**
 * @typedef {Array} PkgInfo
 * @property 0 pkgFile
 * @property 1 pkgData
 */

/**
 * Finds the package file and data.
 *
 * Searches as follows:
 * --packageData flag
 * --packageFile flag
 * --stdin
 * --findUp
 *
 * @returns Promise<PkgInfo>
 */
async function findPackage(options) {

  let pkgData
  let pkgFile
  let stdinTimer

  print(options, 'Running in local mode...', 'verbose')
  print(options, 'Finding package file data...', 'verbose')

  const pkgFileName = getPackageFileName(options)

  // returns: string
  function getPackageDataFromFile(pkgFile, pkgFileName) {
    // exit if no pkgFile to read from fs
    if (pkgFile != null) {
      // print a message if we are using a descendant package file
      const relPathToPackage = path.resolve(pkgFile)
      if (relPathToPackage !== pkgFileName) {
        print(options, `${options.upgrade ? 'Upgrading' : 'Checking'} ${relPathToPackage}`)
      }
    }
    else {
      programError(options, `${chalk.red(`No ${pkgFileName}`)}\n\nPlease add a ${pkgFileName} to the current directory, specify the ${chalk.cyan('--packageFile')} or ${chalk.cyan('--packageData')} options, or pipe a ${pkgFileName} to stdin.`)
    }

    return readPackageFile(pkgFile)
  }

  // get the package data from the various input possibilities
  if (options.packageData) {
    pkgFile = null
    pkgData = Promise.resolve(options.packageData)
  }
  else if (options.packageFile) {
    pkgFile = options.packageFile
    pkgData = getPackageDataFromFile(pkgFile, pkgFileName)
  }
  else if (!process.stdin.isTTY) {
    print(options, 'Waiting for package data on stdin...', 'verbose')

    // warn the user after a while if still waiting for stdin
    // this is a way to mitigate #136 where Windows unexpectedly waits for stdin
    stdinTimer = setTimeout(() => {
      console.log(stdinWarningMessage)
    }, stdinWarningTime)

    // get data from stdin
    // trim stdin to account for \r\n
    // clear the warning timer once stdin returns
    const stdinData = await getstdin()
    const data = stdinData.trim().length > 0 ? stdinData : null
    clearTimeout(stdinTimer)

    // if no stdin content fall back to searching for package.json from pwd and up to root
    pkgFile = data || !pkgFileName ? null : findUp.sync(pkgFileName)
    pkgData = data || getPackageDataFromFile(await pkgFile, pkgFileName)
  }
  else {
    // find the closest package starting from the current working directory and going up to the root
    pkgFile = pkgFileName ? findUp.sync(pkgFileName) : null
    pkgData = getPackageDataFromFile(pkgFile, pkgFileName)
  }

  return Promise.all([pkgData, pkgFile])
}

// exit with non-zero error code when there is an unhandled promise rejection
process.on('unhandledRejection', err => {
  throw err
})

/** main entry point */
async function run(options = {}) {
  // if not executed on the command-line (i.e. executed as a node module), set some defaults
  if (!options.cli) {
    const defaultOptions = {
      jsonUpgraded: true,
      loglevel: 'silent',
      packageManager: 'npm',
      args: []
    }
    options = { ...defaultOptions, ...options }
  }

  options = initOptions(options)

  print(options, 'Initializing...', 'verbose')

  if (options.packageManager === 'npm' && !options.prefix) {
    options.prefix = await packageManagers.npm.defaultPrefix(options)
  }

  if (options.packageManager === 'yarn' && !options.prefix) {
    options.prefix = await packageManagers.yarn.defaultPrefix(options)
  }

  let timeout
  let timeoutPromise = new Promise(resolve => resolve)
  if (options.timeout) {
    const timeoutMs = _.isString(options.timeout) ? Number.parseInt(options.timeout, 10) : options.timeout
    timeoutPromise = new Promise((resolve, reject) => {
      timeout = setTimeout(() => {
        // must catch the error and reject explicitly since we are in a setTimeout
        const error = `Exceeded global timeout of ${timeoutMs}ms`
        reject(error)
        try {
          programError(options, chalk.red(error))
        }
        catch (e) { /* noop */ }
      }, timeoutMs)
    })
  }

  async function getAnalysis() {
    if (options.global) {
      const analysis = await analyzeGlobalPackages(options)
      clearTimeout(timeout)
      return analysis
    }
    else {
      const [pkgData, pkgFile] = await findPackage(options)
      const analysis = await analyzeProjectDependencies(options, pkgData, pkgFile)
      clearTimeout(timeout)
      return analysis
    }
  }

  return Promise.race([timeoutPromise, getAnalysis()])
}

/**
 * @param [cfg]
 * @param [cfg.configFileName=.ncurc]
 * @param [cfg.configFilePath]
 * @param [cfg.packageFile]
 * @returns
 */
function getNcurc({ configFileName, configFilePath, packageFile } = {}) {
  const file = rcFile('ncurc', {
    configFileName: configFileName || '.ncurc',
    defaultExtension: ['.json', '.yml', '.js'],
    cwd: configFilePath ||
            (packageFile ? path.dirname(packageFile) : undefined)
  })
  return file && file.config
}

module.exports = { run, getNcurc, ...vm }<|MERGE_RESOLUTION|>--- conflicted
+++ resolved
@@ -47,53 +47,7 @@
  */
 function getPackageFileName(options) {
   return options.packageFile ? options.packageFile :
-<<<<<<< HEAD
-    packageFileNames[options.packageManager]
-}
-
-function createDependencyTable() {
-  return new Table({
-    colAligns: ['left', 'right', 'right', 'right'],
-    chars: {
-      top: '',
-      'top-mid': '',
-      'top-left': '',
-      'top-right': '',
-      bottom: '',
-      'bottom-mid': '',
-      'bottom-left': '',
-      'bottom-right': '',
-      left: '',
-      'left-mid': '',
-      mid: '',
-      'mid-mid': '',
-      right: '',
-      'right-mid': '',
-      middle: ''
-    }
-  })
-}
-
-/**
- * @param args
- * @param args.from
- * @param args.to
- * @param args.owner
- * @returns
- */
-function toDependencyTable(args) {
-  const table = createDependencyTable()
-  const rows = Object.keys(args.to).map(dep => {
-    const from = args.from[dep] || ''
-    const to = versionUtil.colorizeDiff(args.from[dep], args.to[dep] || '')
-    const owner = args.owner && args.owner[dep] ? '*owner changed*' : ''
-    return [dep, from, '→', to, owner]
-  })
-  rows.forEach(row => table.push(row)) // eslint-disable-line fp/no-mutating-methods
-  return table
-=======
     packageFileNames[options.packageManager] || packageFileNames.npm
->>>>>>> 6b552740
 }
 
 const readPackageFile = _.partialRight(promisify(fs.readFile), 'utf8')
@@ -263,49 +217,6 @@
   })
 }
 
-<<<<<<< HEAD
-/**
- * @param options - Options from the configuration
- * @param args - The arguments passed to the function.
- * @param args.current - The current packages.
- * @param args.upgraded - The packages that should be upgraded.
- * @param args.numUpgraded - The number of upgraded packages
- * @param args.total - The total number of all possible upgrades
- * @param args.owners - Boolean flag per dependency which announces if package owner changed.
- */
-function printUpgrades(options, { current, upgraded, numUpgraded, total, owners }) {
-  print(options, '')
-
-  // print everything is up-to-date
-  const smiley = chalk.green.bold(':)')
-  if (numUpgraded === 0 && total === 0) {
-    if (Object.keys(current).length === 0) {
-      print(options, 'No dependencies.')
-    }
-    else if (options.global) {
-      print(options, `All global packages are up-to-date ${smiley}`)
-    }
-    else {
-      print(options, `All dependencies match the ${vm.getVersionTarget(options)} package versions ${smiley}`)
-    }
-  }
-  else if (numUpgraded === 0 && total > 0) {
-    print(options, `All dependencies match the desired package versions ${smiley}`)
-  }
-
-  // print table
-  if (numUpgraded > 0) {
-    const table = toDependencyTable({
-      from: current,
-      to: upgraded,
-      owners
-    })
-    print(options, table.toString())
-  }
-}
-
-=======
->>>>>>> 6b552740
 //
 // Program
 //
