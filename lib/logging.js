--- conflicted
+++ resolved
@@ -3,12 +3,8 @@
  */
 
 const Table = require('cli-table')
-<<<<<<< HEAD
+const chalk = require('chalk')
 const { colorizeDiff, isGithubUrl, getGithubUrlTag, isNpmAlias, parseNpmAlias } = require('./version-util')
-=======
-const chalk = require('chalk')
-const { colorizeDiff } = require('./version-util')
->>>>>>> 071689c9
 
 // maps string levels to numeric levels
 const logLevels = {
