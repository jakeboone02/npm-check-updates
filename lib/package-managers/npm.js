'use strict'

const _ = require('lodash')
const cint = require('cint')
const semver = require('semver')
const spawn = require('spawn-please')
const pacote = require('pacote')
const libnpmconfig = require('libnpmconfig')
const versionUtil = require('../version-util')

const TIME_FIELDS = ['modified', 'created']

// needed until pacote supports full npm config compatibility
// See: https://github.com/zkat/pacote/issues/156
const npmConfig = {}
libnpmconfig.read().forEach((value, key) => {
  // replace env ${VARS} in strings with the process.env value
  npmConfig[key] = typeof value !== 'string' ?
    value :
    value.replace(/\${([^}]+)}/, (_, envVar) =>
      process.env[envVar]
    )
})
npmConfig.cache = false

/**
 * @typedef {object} CommandAndPackageName
 * @property {string} command
 * @property {string} packageName
 */

/**
 * Parse JSON and throw an informative error on failure.
 *
 * @param result Data to be parsed
 * @param data
 * @returns
 */
function parseJson(result, data) {
  let json
  // use a try-catch instead of .catch to avoid re-catching upstream errors
  try {
    json = JSON.parse(result)
  }
  catch (err) {
    throw new Error(`Expected JSON from "${data.command}". This could be due to npm instability${data.packageName ? ` or problems with the ${data.packageName} package` : ''}.\n\n${result}`)
  }
  return json
}

/**
 * Check if package author changed between current and next version.
 * @param {string} packageName Name of the package
 * @param {string} currentVersion
 * @param {string} latestVersion
 * @returns {Promise<boolean>} A promise that fullfills with boolean value.
 */
async function packageAuthorChanged(packageName, currentVersion, latestVersion) {
    npmConfig.fullMetadata = true;

    const result = await pacote.packument(packageName, npmConfig);
    if (result.versions) {
        let pkgVersions = Object.keys(result.versions);
        const current = currentVersion;
        const latest = semver.maxSatisfying(pkgVersions, latestVersion);
        if (current && latest) {
            const currentAuthor = result.versions[current]._npmUser.name;
            const latestAuthor = result.versions[latest]._npmUser.name;
            return !_.isEqual(currentAuthor, latestAuthor);
        }
    }
    return false;
}

/**
 * Returns the value of one of the properties retrieved by npm view.
 *
 * @param packageName   Name of the package
 * @param field         Field such as "versions" or "dist-tags.latest" are parsed from the pacote result (https://www.npmjs.com/package/pacote#packument)
 * @param currentVersion
 * @returns            Promised result
 */
function viewOne(packageName, field, currentVersion, { timeout } = {}) {
  return viewMany(packageName, [field], currentVersion, { timeout })
    .then(result => result && result[field])
}

/**
 * Returns an object of specified values retrieved by npm view.
 *
 * @param packageName   Name of the package
 * @param fields      Array of fields like versions, time, version
 * @param currentVersion
 * @returns            Promised result
 */
function viewMany(packageName, fields, currentVersion, { timeout } = {}) {
  if (currentVersion && (!semver.validRange(currentVersion) || versionUtil.isWildCard(currentVersion))) {
    return Promise.resolve({})
  }

  npmConfig.fullMetadata = fields.includes('time')

  return pacote.packument(packageName, { ...npmConfig, timeout }).then(result =>
    fields.reduce((accum, field) => ({
      ...accum,
      [field]: field.startsWith('dist-tags.') && result.versions ?
        result.versions[_.get(result, field)] :
        result[field]
    }), {})
  )
}

/**
 * @param versions  Array of all available versions
 * @param pre     Enabled prerelease?
 * @returns         An array of versions with the release versions filtered out
 */
function filterOutPrereleaseVersions(versions, pre) {
  return pre ? versions : versions.filter(version => !versionUtil.isPre(version))
}

/**
 * @param versions    Object with all versions
 * @param enginesNode Package engines.node range
 * @returns An array of versions which satisfies engines.node range
 */
function doesSatisfyEnginesNode(versions, enginesNode) {
  if (!versions) {
    return []
  }
  if (!enginesNode) {
    return Object.keys(versions)
  }
  const minVersion = _.get(semver.minVersion(enginesNode), 'version')
  if (!minVersion) {
    return Object.keys(versions)
  }
  return Object.keys(versions).filter(version => {
    const versionEnginesNode = _.get(versions[version], 'engines.node')
    return versionEnginesNode && semver.satisfies(minVersion, versionEnginesNode)
  })
}

/**
 * Spawn npm requires a different command on Windows.
 *
 * @param args
 * @param [npmOptions={}]
 * @param [spawnOptions={}]
 * @returns
 */
function spawnNpm(args, npmOptions = {}, spawnOptions = {}) {
  const cmd = process.platform === 'win32' ? 'npm.cmd' : 'npm'

  const fullArgs = [].concat(
    args,
    npmOptions.global ? '--global' : [],
    npmOptions.prefix ? `--prefix=${npmOptions.prefix}` : [],
    '--depth=0',
    '--json'
  )
  return spawn(cmd, fullArgs, spawnOptions)
}

/**
 * Get platform-specific default prefix to pass on to npm.
 *
 * @param options
 * @param [options.global]
 * @param [options.prefix]
 * @returns
 */
function defaultPrefix(options) {

  if (options.prefix) {
    return Promise.resolve(options.prefix)
  }

  const cmd = process.platform === 'win32' ? 'npm.cmd' : 'npm'

  return spawn(cmd, ['config', 'get', 'prefix']).then(prefix => {
    // FIX: for ncu -g doesn't work on homebrew or windows #146
    // https://github.com/raineorshine/npm-check-updates/issues/146
    return options.global && prefix.match('Cellar') ? '/usr/local' :

    // Workaround: get prefix on windows for global packages
    // Only needed when using npm api directly
      process.platform === 'win32' && options.global && !process.env.prefix ?
        prefix ? prefix.trim() : `${process.env.AppData}\\npm` :
        null
  })
}

module.exports = {

  /**
   * @param [options]
   * @param [options.cwd]
   * @param [options.global]
   * @param [options.prefix]
   * @returns
   */
  list(options = {}) {

    return spawnNpm('ls', options, options.cwd ? { cwd: options.cwd, rejectOnError: false } : { rejectOnError: false })
      .then(result => {
        const json = parseJson(result, {
          command: 'npm ls'
        })
        return cint.mapObject(json.dependencies, (name, info) => ({
        // unmet peer dependencies have a different structure
          [name]: info.version || (info.required && info.required.version)
        }))
      })
  },

  /**
   * @param packageName
   * @param currentVersion
   * @param options
   * @returns
   */
  latest(packageName, currentVersion, options = {}) {
    return viewOne(packageName, 'dist-tags.latest', currentVersion, { timeout: options.timeout })
      .then(latest => {
        // if latest exists and latest is not a prerelease version, return it
        // if latest exists and latest is a prerelease version and --pre is specified, return it
        // if latest exists and latest not satisfies min version of engines.node
        if (latest && (!versionUtil.isPre(latest.version) || options.pre) && doesSatisfyEnginesNode({ [latest.version]: latest }, options.enginesNode).length) {
          return latest.version
          // if latest is a prerelease version and --pre is not specified, find the next
          // version that is not a prerelease
        }
        else {
          return viewOne(packageName, 'versions', currentVersion)
            .then(versions => {
              versions = doesSatisfyEnginesNode(versions, options.enginesNode)
              return _.last(filterOutPrereleaseVersions(versions, options.pre))
            })
        }
      })
  },

  /**
   * @param packageName
   * @param currentVersion
   * @param options
   * @returns
   */
  newest(packageName, currentVersion, options = {}) {
    return viewMany(packageName, ['time', 'versions'], currentVersion, { timeout: options.timeout })
      .then(result => {
        const versions = doesSatisfyEnginesNode(result.versions, options.enginesNode)
        return Object.keys(result.time || {}).reduce((accum, key) =>
          accum.concat(TIME_FIELDS.includes(key) || versions.includes(key) ? key : []), []
        )
      })
      .then(_.partialRight(_.pullAll, TIME_FIELDS))
      .then(versions =>
        _.last(filterOutPrereleaseVersions(versions, options.pre == null || options.pre))
      )
  },

  /**
   * @param packageName
   * @param currentVersion
   * @param options
   * @returns
   */
  greatest(packageName, currentVersion, options = {}) {
    return viewOne(packageName, 'versions', currentVersion, { timeout: options.timeout })
      .then(versions =>
        // eslint-disable-next-line fp/no-mutating-methods
        _.last(filterOutPrereleaseVersions(
          doesSatisfyEnginesNode(versions, options.enginesNode),
          options.pre == null || options.pre)
          .sort(versionUtil.compareVersions)
        )
      )
  },

  /**
   * @param packageName
   * @param currentVersion
   * @param options
   * @returns
   */
  greatestMajor(packageName, currentVersion, options = {}) {
    return viewOne(packageName, 'versions', currentVersion, { timeout: options.timeout })
      .then(versions =>
        versionUtil.findGreatestByLevel(
          filterOutPrereleaseVersions(
            doesSatisfyEnginesNode(versions, options.enginesNode),
            options.pre
          ),
          currentVersion,
          'major'
        )
      )
  },

  /**
   * @param packageName
   * @param currentVersion
   * @param options
   * @returns
   */
  greatestMinor(packageName, currentVersion, options) {
    return viewOne(packageName, 'versions', currentVersion, { timeout: options.timeout })
      .then(versions =>
        versionUtil.findGreatestByLevel(
          filterOutPrereleaseVersions(
            doesSatisfyEnginesNode(versions, options.enginesNode),
            options.pre
          ),
          currentVersion,
          'minor'
        )
      )
  },

<<<<<<< HEAD
    defaultPrefix,
    packageAuthorChanged
};
=======
  defaultPrefix
}
>>>>>>> e378e57a
<|MERGE_RESOLUTION|>--- conflicted
+++ resolved
@@ -319,11 +319,6 @@
       )
   },
 
-<<<<<<< HEAD
-    defaultPrefix,
-    packageAuthorChanged
-};
-=======
-  defaultPrefix
-}
->>>>>>> e378e57a
+  defaultPrefix,
+  packageAuthorChanged
+}