{
  "name": "npm-check-updates",
<<<<<<< HEAD
  "version": "7.0.5-alpha.1",
=======
  "version": "7.1.0",
>>>>>>> 50a38de4
  "author": "Tomas Junnonen <tomas1@gmail.com>",
  "license": "Apache-2.0",
  "contributors": [
    "Raine Revere (https://github.com/raineorshine)"
  ],
  "description": "Find newer versions of dependencies than what your package.json allows",
  "keywords": [
    "npm",
    "check",
    "find",
    "discover",
    "updates",
    "upgrades",
    "dependencies",
    "package.json",
    "updater",
    "version",
    "management",
    "ncu"
  ],
  "preferGlobal": true,
  "engines": {
    "node": ">=10.17"
  },
  "main": "./lib/npm-check-updates",
  "scripts": {
    "nyc": "nyc",
    "lint": "eslint --cache --cache-location node_modules/.cache/.eslintcache --report-unused-disable-directives .",
    "lintfix": "npm run lint -- --fix",
    "watch": "chokidar \"lib/**/*.js\" -c \"npm run test\"",
    "mocha": "mocha test test/package-managers/npm test/package-managers/yarn",
    "test": "npm run lint && npm run mocha"
  },
  "bin": {
    "npm-check-updates": "./bin/npm-check-updates.js",
    "ncu": "./bin/ncu.js"
  },
  "repository": {
    "type": "git",
    "url": "git+https://github.com/raineorshine/npm-check-updates.git"
  },
  "homepage": "https://github.com/raineorshine/npm-check-updates",
  "bugs": {
    "url": "https://github.com/raineorshine/npm-check-updates/issues"
  },
  "dependencies": {
    "chalk": "^4.1.0",
    "cint": "^8.2.1",
    "cli-table": "^0.3.1",
    "commander": "^6.0.0",
    "find-up": "4.1.0",
    "get-stdin": "^8.0.0",
    "json-parse-helpfulerror": "^1.0.3",
    "jsonlines": "^0.1.1",
    "libnpmconfig": "^1.2.1",
    "lodash": "^4.17.19",
    "p-map": "^4.0.0",
    "pacote": "^11.1.11",
    "progress": "^2.0.3",
    "prompts": "^2.3.2",
    "rc-config-loader": "^3.0.0",
    "semver": "^7.3.2",
    "semver-utils": "^1.1.4",
    "spawn-please": "^0.3.0",
    "update-notifier": "^4.1.0"
  },
  "devDependencies": {
    "chai": "^4.2.0",
    "chai-as-promised": "^7.1.1",
    "chai-string": "^1.5.0",
    "chokidar-cli": "^2.1.0",
    "eslint": "^7.6.0",
    "eslint-config-standard": "^14.1.1",
    "eslint-plugin-fp": "^2.3.0",
    "eslint-plugin-import": "^2.22.0",
    "eslint-plugin-jsdoc": "^30.2.1",
    "eslint-plugin-node": "^11.1.0",
    "eslint-plugin-promise": "^4.2.1",
    "eslint-plugin-standard": "^4.0.1",
    "mocha": "^8.1.1",
    "nyc": "^15.1.0",
    "should": "^13.2.3",
    "tmp": "0.2.1",
    "yarn": "^1.22.4"
  },
  "files": [
    "bin",
    "lib"
  ],
  "mocha": {
    "check-leaks": true,
    "throw-deprecation": true,
    "trace-deprecation": true,
    "trace-warnings": true,
    "use_strict": true
  },
  "nyc": {
    "reporter": [
      "html",
      "lcov",
      "text-summary"
    ]
  }
}<|MERGE_RESOLUTION|>--- conflicted
+++ resolved
@@ -1,10 +1,6 @@
 {
   "name": "npm-check-updates",
-<<<<<<< HEAD
-  "version": "7.0.5-alpha.1",
-=======
   "version": "7.1.0",
->>>>>>> 50a38de4
   "author": "Tomas Junnonen <tomas1@gmail.com>",
   "license": "Apache-2.0",
   "contributors": [
