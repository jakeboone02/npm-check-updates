--- conflicted
+++ resolved
@@ -1,10 +1,6 @@
 {
   "name": "npm-check-updates",
-<<<<<<< HEAD
-  "version": "8.0.0-alpha.1",
-=======
   "version": "7.1.1",
->>>>>>> 071689c9
   "author": "Tomas Junnonen <tomas1@gmail.com>",
   "license": "Apache-2.0",
   "contributors": [
