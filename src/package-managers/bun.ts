import path from 'path'
import spawn from 'spawn-please'
import keyValueBy from '../lib/keyValueBy'
import programError from '../lib/programError'
import { Index } from '../types/IndexType'
import { NpmOptions } from '../types/NpmOptions'
import { Options } from '../types/Options'
import * as npm from './npm'

/** Spawn bun. */
async function spawnBun(
  args: string | string[],
  npmOptions: NpmOptions = {},
  spawnOptions: Index<any> = {},
): Promise<string> {
  // Bun not yet supported on Windows.
  // @see https://github.com/oven-sh/bun/issues/43
  if (process.platform === 'win32') {
    programError(npmOptions, 'Bun not yet supported on Windows')
  }

  const fullArgs = [
<<<<<<< HEAD
    ...args,
    ...(npmOptions.prefix ? `--prefix=${npmOptions.prefix}` : []),
    ...(npmOptions.global ? ['--global'] : []),
=======
    ...(npmOptions.prefix ? [`--prefix=${npmOptions.prefix}`] : []),
    ...(npmOptions.location === 'global' ? ['--global'] : []),
    ...(Array.isArray(args) ? args : [args]),
>>>>>>> 26b53a14
  ]

  return spawn('bun', fullArgs, spawnOptions)
}

/** Returns the global directory of bun. */
export const defaultPrefix = async (options: Options): Promise<string | undefined> =>
  options.global
    ? options.prefix || process.env.BUN_INSTALL || path.dirname(await spawn('bun', ['pm', '-g', 'bin']))
    : undefined

/**
 * (Bun) Fetches the list of all installed packages.
 */
export const list = async (options: Options = {}): Promise<Index<string | undefined>> => {
  const { default: stripAnsi } = await import('strip-ansi')

  // bun pm ls
  const stdout = await spawnBun(
    ['pm', 'ls'],
    {
      ...(options.global ? { global: true } : null),
      ...(options.prefix ? { prefix: options.prefix } : null),
    },
    {
      env: {
        ...process.env,
        // Disable color to ensure the output is parsed correctly.
        // However, this may be ineffective in some environments (see stripAnsi below).
        // https://bun.sh/docs/runtime/configuration#environment-variables
        NO_COLOR: '1',
      },
      ...(options.cwd ? { cwd: options.cwd } : null),
      rejectOnError: false,
    },
  )

  // Parse the output of `bun pm ls` into an object { [name]: version }.
  // When bun is spawned in the GitHub Actions environment, it outputs ANSI color. Unfortunately, it does not respect the `NO_COLOR` envirionment variable. Therefore, we have to manually strip ansi.
  const lines = stripAnsi(stdout).split('\n')
  const dependencies = keyValueBy(lines, line => {
    const match = line.match(/.* (.*?)@(.+)/)
    if (match) {
      const [, name, version] = match
      return { [name]: version }
    }
    return null
  })

  return dependencies
}

export const greatest = npm.greatest
export const latest = npm.latest
export const minor = npm.minor
export const newest = npm.newest
export const patch = npm.patch
export const semver = npm.semver

export default spawnBun<|MERGE_RESOLUTION|>--- conflicted
+++ resolved
@@ -20,15 +20,9 @@
   }
 
   const fullArgs = [
-<<<<<<< HEAD
-    ...args,
-    ...(npmOptions.prefix ? `--prefix=${npmOptions.prefix}` : []),
     ...(npmOptions.global ? ['--global'] : []),
-=======
     ...(npmOptions.prefix ? [`--prefix=${npmOptions.prefix}`] : []),
-    ...(npmOptions.location === 'global' ? ['--global'] : []),
     ...(Array.isArray(args) ? args : [args]),
->>>>>>> 26b53a14
   ]
 
   return spawn('bun', fullArgs, spawnOptions)
