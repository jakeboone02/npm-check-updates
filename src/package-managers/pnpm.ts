import memoize from 'fast-memoize'
import findUp from 'find-up'
import fs from 'fs/promises'
import ini from 'ini'
import path from 'path'
import spawn from 'spawn-please'
import keyValueBy from '../lib/keyValueBy'
import { print } from '../lib/logging'
import { GetVersion } from '../types/GetVersion'
import { Index } from '../types/IndexType'
import { NpmConfig } from '../types/NpmConfig'
import { NpmOptions } from '../types/NpmOptions'
import { Options } from '../types/Options'
import { SpawnOptions } from '../types/SpawnOptions'
import { SpawnPleaseOptions } from '../types/SpawnPleaseOptions'
import { Version } from '../types/Version'
import * as npm from './npm'

// return type of pnpm ls --json
type PnpmList = {
  path: string
  private: boolean
  dependencies: Index<{
    from: string
    version: Version
    resolved: string
  }>
}[]

/** Reads the npmrc config file from the pnpm-workspace.yaml directory. */
const npmConfigFromPnpmWorkspace = memoize(async (options: Options): Promise<NpmConfig> => {
  const pnpmWorkspacePath = await findUp('pnpm-workspace.yaml')
  if (!pnpmWorkspacePath) return {}

  const pnpmWorkspaceDir = path.dirname(pnpmWorkspacePath)
  const pnpmWorkspaceConfigPath = path.join(pnpmWorkspaceDir, '.npmrc')

  let pnpmWorkspaceConfig
  try {
    pnpmWorkspaceConfig = await fs.readFile(pnpmWorkspaceConfigPath, 'utf-8')
  } catch (e) {
    return {}
  }

  print(options, `\nUsing pnpm workspace config at ${pnpmWorkspaceConfigPath}:`, 'verbose')

  const config = npm.normalizeNpmConfig(ini.parse(pnpmWorkspaceConfig), pnpmWorkspaceDir)

  print(options, config, 'verbose')

  return config
})

<<<<<<< HEAD
/**
 * Spawn pnpm.
 *
 * @param args
 * @param [npmOptions={}]
 * @param [spawnOptions={}]
 * @returns
 */
const spawnPnpm = async (
  args: string | string[],
  npmOptions: NpmOptions = {},
  spawnOptions?: SpawnOptions,
  spawnPleaseOptions?: SpawnPleaseOptions,
): Promise<string> => {
  const cmd = process.platform === 'win32' ? 'pnpm.cmd' : 'pnpm'

  const fullArgs = [
    ...(npmOptions.global ? [`--global`] : []),
    ...(Array.isArray(args) ? args : [args]),
    ...(npmOptions.prefix ? `--prefix=${npmOptions.prefix}` : []),
  ]

  const { stdout } = await spawn(cmd, fullArgs, spawnPleaseOptions, spawnOptions)

  return stdout
}

=======
>>>>>>> c0b47d63
/** Fetches the list of all installed packages. */
export const list = async (options: Options = {}): Promise<Index<string | undefined>> => {
  // use npm for local ls for completeness
  // this should never happen since list is only called in runGlobal -> getInstalledPackages
  if (!options.global) return npm.list(options)

  const cmd = process.platform === 'win32' ? 'pnpm.cmd' : 'pnpm'
  const result = JSON.parse(await spawn(cmd, ['ls', '-g', '--json'])) as PnpmList
  const list = keyValueBy(result[0].dependencies || {}, (name, { version }) => ({
    [name]: version,
  }))
  return list
}

/** Wraps a GetVersion function and passes the npmrc located next to the pnpm-workspace.yaml if it exists. */
const withNpmWorkspaceConfig =
  (getVersion: GetVersion): GetVersion =>
  async (packageName, currentVersion, options = {}) =>
    getVersion(packageName, currentVersion, options, {}, await npmConfigFromPnpmWorkspace(options))

export const distTag = withNpmWorkspaceConfig(npm.distTag)
export const greatest = withNpmWorkspaceConfig(npm.greatest)
export const latest = withNpmWorkspaceConfig(npm.latest)
export const minor = withNpmWorkspaceConfig(npm.minor)
export const newest = withNpmWorkspaceConfig(npm.newest)
export const patch = withNpmWorkspaceConfig(npm.patch)
export const semver = withNpmWorkspaceConfig(npm.semver)

/**
 * Spawn pnpm.
 *
 * @param args
 * @param [npmOptions={}]
 * @param [spawnOptions={}]
 * @returns
 */
export default async function spawnPnpm(
  args: string | string[],
  npmOptions: NpmOptions = {},
  spawnOptions?: SpawnOptions,
): Promise<string> {
  const cmd = process.platform === 'win32' ? 'pnpm.cmd' : 'pnpm'

  const fullArgs = [
    ...(npmOptions.global ? 'global' : []),
    ...(Array.isArray(args) ? args : [args]),
    ...(npmOptions.prefix ? `--prefix=${npmOptions.prefix}` : []),
  ]

  return spawn(cmd, fullArgs, spawnOptions)
}

export { defaultPrefix, getPeerDependencies, packageAuthorChanged } from './npm'<|MERGE_RESOLUTION|>--- conflicted
+++ resolved
@@ -51,36 +51,6 @@
   return config
 })
 
-<<<<<<< HEAD
-/**
- * Spawn pnpm.
- *
- * @param args
- * @param [npmOptions={}]
- * @param [spawnOptions={}]
- * @returns
- */
-const spawnPnpm = async (
-  args: string | string[],
-  npmOptions: NpmOptions = {},
-  spawnOptions?: SpawnOptions,
-  spawnPleaseOptions?: SpawnPleaseOptions,
-): Promise<string> => {
-  const cmd = process.platform === 'win32' ? 'pnpm.cmd' : 'pnpm'
-
-  const fullArgs = [
-    ...(npmOptions.global ? [`--global`] : []),
-    ...(Array.isArray(args) ? args : [args]),
-    ...(npmOptions.prefix ? `--prefix=${npmOptions.prefix}` : []),
-  ]
-
-  const { stdout } = await spawn(cmd, fullArgs, spawnPleaseOptions, spawnOptions)
-
-  return stdout
-}
-
-=======
->>>>>>> c0b47d63
 /** Fetches the list of all installed packages. */
 export const list = async (options: Options = {}): Promise<Index<string | undefined>> => {
   // use npm for local ls for completeness
@@ -121,6 +91,7 @@
   args: string | string[],
   npmOptions: NpmOptions = {},
   spawnOptions?: SpawnOptions,
+  spawnPleaseOptions?: SpawnPleaseOptions,
 ): Promise<string> {
   const cmd = process.platform === 'win32' ? 'pnpm.cmd' : 'pnpm'
 
@@ -130,7 +101,9 @@
     ...(npmOptions.prefix ? `--prefix=${npmOptions.prefix}` : []),
   ]
 
-  return spawn(cmd, fullArgs, spawnOptions)
+  const { stdout } = await spawn(cmd, fullArgs, spawnPleaseOptions, spawnOptions)
+
+  return stdout
 }
 
 export { defaultPrefix, getPeerDependencies, packageAuthorChanged } from './npm'