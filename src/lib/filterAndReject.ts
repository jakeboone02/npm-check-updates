--- conflicted
+++ resolved
@@ -1,11 +1,7 @@
 import { and, or } from 'fp-and-or'
 import identity from 'lodash/identity'
 import negate from 'lodash/negate'
-<<<<<<< HEAD
-import { minimatch } from 'minimatch'
-=======
 import picomatch from 'picomatch'
->>>>>>> c0b47d63
 import { parseRange } from 'semver-utils'
 import { FilterPattern } from '../types/FilterPattern'
 import { Maybe } from '../types/Maybe'
