import { and, or } from 'fp-and-or'
<<<<<<< HEAD
import { identity, negate } from 'lodash-es'
import { minimatch } from 'minimatch'
=======
import identity from 'lodash/identity'
import negate from 'lodash/negate'
import picomatch from 'picomatch'
>>>>>>> 3e2f4324
import { parseRange } from 'semver-utils'
import { FilterPattern } from '../types/FilterPattern.js'
import { Maybe } from '../types/Maybe.js'
import { VersionSpec } from '../types/VersionSpec.js'

/**
 * Creates a filter function from a given filter string. Supports
 * strings, wildcards, comma-or-space-delimited lists, and regexes.
 *
 * @param [filterPattern]
 * @returns
 */
function composeFilter(filterPattern: FilterPattern): (name: string, versionSpec?: string) => boolean {
  let predicate: (name: string, versionSpec?: string) => boolean

  // no filter
  if (!filterPattern) {
    predicate = identity
  }
  // string
  else if (typeof filterPattern === 'string') {
    // RegExp string
    if (filterPattern[0] === '/' && filterPattern.at(-1) === '/') {
      const regexp = new RegExp(filterPattern.slice(1, -1))
      predicate = (dependencyName: string) => regexp.test(dependencyName)
    }
    // glob string
    else {
      const patterns = filterPattern.split(/[\s,]+/)
      predicate = (dependencyName: string) => {
        /** Returns true if the pattern matches an unscoped dependency name. */
        const matchUnscoped = (pattern: string) => picomatch(pattern)(dependencyName)

        /** Returns true if the pattern matches a scoped dependency name. */
        const matchScoped = (pattern: string) =>
          !pattern.includes('/') &&
          dependencyName.includes('/') &&
          picomatch(pattern)(dependencyName.replace(/\//g, '_'))

        // return true if any of the provided patterns match the dependency name
        return patterns.some(or(matchUnscoped, matchScoped))
      }
    }
  }
  // array
  else if (Array.isArray(filterPattern)) {
    predicate = (dependencyName: string, versionSpec?: string) =>
      filterPattern.some(subpattern => composeFilter(subpattern)(dependencyName, versionSpec))
  }
  // raw RegExp
  else if (filterPattern instanceof RegExp) {
    predicate = (dependencyName: string) => filterPattern.test(dependencyName)
  }
  // function
  else if (typeof filterPattern === 'function') {
    predicate = (dependencyName: string, versionSpec?: string) =>
      filterPattern(dependencyName, parseRange((versionSpec as string) ?? dependencyName))
  } else {
    throw new TypeError('Invalid filter. Must be a RegExp, array, or comma-or-space-delimited list.')
  }

  // limit the arity to 1 to avoid passing the value
  return predicate
}
/**
 * Composes a filter function from filter, reject, filterVersion, and rejectVersion patterns.
 *
 * @param [filter]
 * @param [reject]
 * @param [filterVersion]
 * @param [rejectVersion]
 */
function filterAndReject(
  filter: Maybe<FilterPattern>,
  reject: Maybe<FilterPattern>,
  filterVersion: Maybe<FilterPattern>,
  rejectVersion: Maybe<FilterPattern>,
) {
  return and(
    // filter dep
    (dependencyName: VersionSpec, version: string) =>
      and(filter ? composeFilter(filter) : true, reject ? negate(composeFilter(reject)) : true)(
        dependencyName,
        version,
      ),
    // filter version
    (dependencyName: VersionSpec, version: string) =>
      and(
        filterVersion ? composeFilter(filterVersion) : true,
        rejectVersion ? negate(composeFilter(rejectVersion)) : true,
      )(version),
  )
}

export default filterAndReject<|MERGE_RESOLUTION|>--- conflicted
+++ resolved
@@ -1,12 +1,6 @@
 import { and, or } from 'fp-and-or'
-<<<<<<< HEAD
 import { identity, negate } from 'lodash-es'
-import { minimatch } from 'minimatch'
-=======
-import identity from 'lodash/identity'
-import negate from 'lodash/negate'
 import picomatch from 'picomatch'
->>>>>>> 3e2f4324
 import { parseRange } from 'semver-utils'
 import { FilterPattern } from '../types/FilterPattern.js'
 import { Maybe } from '../types/Maybe.js'
