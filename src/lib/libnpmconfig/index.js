/*

This is a copy of the deprecated libnpmconfig library. It has been brought into the codebase to avoid deprecation warnings.

https://github.com/npm/libnpmconfig

*/
import findUp from 'find-up'
<<<<<<< HEAD
import fs from 'fs'
import ini from 'ini'
import os from 'os'
import path from 'path'
import figgyPudding from '../figgy-pudding/index.js'
=======
import ini from 'ini'
import fs from 'node:fs'
import os from 'node:os'
import path from 'node:path'
import figgyPudding from '../figgy-pudding'
>>>>>>> 4a9a34f1

const NpmConfig = figgyPudding(
  {},
  {
    // Open up the pudding object.
    other() {
      return true
    },
  },
)

const ConfigOpts = figgyPudding({
  cache: { default: path.join(os.homedir(), '.npm') },
  configNames: { default: ['npmrc', '.npmrc'] },
  envPrefix: { default: /^npm_config_/i },
  cwd: { default: () => process.cwd() },
  globalconfig: {
    default: () => path.join(getGlobalPrefix(), 'etc', 'npmrc'),
  },
  userconfig: { default: path.join(os.homedir(), '.npmrc') },
})

/** Gets the npm config. */
function getNpmConfig(_opts, _builtin) {
  const builtin = ConfigOpts(_builtin)
  const env = {}
  Object.keys(process.env).forEach(key => {
    if (!key.match(builtin.envPrefix)) return
    const newKey = key
      .toLowerCase()
      .replace(builtin.envPrefix, '')
      .replace(/(?!^)_/g, '-')
    env[newKey] = process.env[key]
  })
  const cli = NpmConfig(_opts)
  const userConfPath = builtin.userconfig || cli.userconfig || env.userconfig
  const user = userConfPath && maybeReadIni(userConfPath)
  const globalConfPath = builtin.globalconfig || cli.globalconfig || env.globalconfig
  const global = globalConfPath && maybeReadIni(globalConfPath)
  const projConfPath = findUp.sync(builtin.configNames, { cwd: builtin.cwd })
  let proj = {}
  if (projConfPath && projConfPath !== userConfPath) {
    proj = maybeReadIni(projConfPath)
  }
  const newOpts = NpmConfig(builtin, global, user, proj, env, cli)
  if (newOpts.cache) {
    return newOpts.concat({
      cache: path.resolve(
        cli.cache || env.cache
          ? builtin.cwd
          : proj.cache
            ? path.dirname(projConfPath)
            : user.cache
              ? path.dirname(userConfPath)
              : global.cache
                ? path.dirname(globalConfPath)
                : path.dirname(userConfPath),
        newOpts.cache,
      ),
    })
  } else {
    return newOpts
  }
}

/** Try to read the given ini file. */
function maybeReadIni(f) {
  let txt
  try {
    txt = fs.readFileSync(f, 'utf8')
  } catch (err) {
    if (err.code === 'ENOENT') {
      return ''
    } else {
      throw err
    }
  }
  return ini.parse(txt)
}

/** Get the global node PREFIX. */
function getGlobalPrefix() {
  if (process.env.PREFIX) {
    return process.env.PREFIX
  } else if (process.platform === 'win32') {
    // c:\node\node.exe --> prefix=c:\node\
    return path.dirname(process.execPath)
  } else {
    // /usr/local/bin/node --> prefix=/usr/local
    let pref = path.dirname(path.dirname(process.execPath))
    // destdir only is respected on Unix
    if (process.env.DESTDIR) {
      pref = path.join(process.env.DESTDIR, pref)
    }
    return pref
  }
}

export default getNpmConfig<|MERGE_RESOLUTION|>--- conflicted
+++ resolved
@@ -6,19 +6,11 @@
 
 */
 import findUp from 'find-up'
-<<<<<<< HEAD
-import fs from 'fs'
-import ini from 'ini'
-import os from 'os'
-import path from 'path'
-import figgyPudding from '../figgy-pudding/index.js'
-=======
 import ini from 'ini'
 import fs from 'node:fs'
 import os from 'node:os'
 import path from 'node:path'
-import figgyPudding from '../figgy-pudding'
->>>>>>> 4a9a34f1
+import figgyPudding from '../figgy-pudding/index.js'
 
 const NpmConfig = figgyPudding(
   {},
